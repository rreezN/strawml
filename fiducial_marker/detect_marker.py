--- conflicted
+++ resolved
@@ -241,13 +241,9 @@
         self.cx = None
         self.cy = None
         self.camera_params = self.load_camera_params()
-<<<<<<< HEAD
-        self.newcameramtx, self.roi = cv2.getOptimalNewCameraMatrix(self.camera_params["cameraMatrix"], self.camera_params["distCoeffs"], (frame_shape[1], frame_shape[0]), 1, (frame_shape[1], frame_shape[0]))
-=======
         self.tag_connections = [(11, 12), (12, 13), (13, 14), (14, 19), (19, 20), (20, 21), 
                                 (21, 22), (22, 26), (26, 25), (25, 24), (24, 23), (23, 18), 
                                 (18, 17), (17, 16), (16, 15), (15, 11)]
->>>>>>> 17744636
 
         
     def load_camera_params(self):
@@ -268,9 +264,6 @@
         self.cy = cameraMatrix[1, 2]
         return {"cameraMatrix": cameraMatrix, "distCoeffs": distCoeffs, "rvecs": rvecs, "tvecs": tvecs}
     
-<<<<<<< HEAD
-    def fix_frame(self, frame: np.ndarray) -> np.ndarray:
-=======
     def gaussian_filter(self, kernel_size,img,sigma=1, muu=0):
         x, y = np.meshgrid(np.linspace(-1, 1, kernel_size),
                         np.linspace(-1, 1, kernel_size))
@@ -293,7 +286,6 @@
         return recon
        
     def fix_frame(self, frame: np.ndarray, blur: bool = False) -> np.ndarray:
->>>>>>> 17744636
         """
         Fix the frame by undistorting it using the camera parameters.
 
@@ -307,13 +299,6 @@
         np.ndarray
             The undistorted frame
         """
-<<<<<<< HEAD
-        frame = cv2.undistort(frame, self.camera_params["cameraMatrix"], self.camera_params["distCoeffs"], None, self.newcameramtx)
-        x, y, w, h = self.roi
-        frame = frame[y:y+h, x:x+w]
-        return frame
-
-=======
         # mtx, dst = self.camera_params["cameraMatrix"], self.camera_params["distCoeffs"]
         # h,  w = frame.shape[:2]
         # # change c_x and c_y to the center of the image
@@ -348,7 +333,6 @@
             return image.astype(np.uint8)
         return frame 
         
->>>>>>> 17744636
     def detect(self, frame: np.ndarray) -> np.ndarray[Any] | list:
         """
         Wrapper method to detect AprilTags in a frame using the pupil_apriltags library. While detecting it checks if the
@@ -366,18 +350,10 @@
         List
             A list of detected AprilTags in the frame
         """     
-<<<<<<< HEAD
-        # undistort the frame when we have the proper filter
-        # new_K = cv2.fisheye.estimateNewCameraMatrixForUndistortRectify(self.camera_params["cameraMatrix"], self.camera_params["distCoeffs"].reshape(-1,1)[:4], (frame.shape[0],frame.shape[1]), np.eye(3), (frame.shape[0]*2,frame.shape[1]*2), balance=0, fov_scale=1)
-        # map1, map2 = cv2.initUndistortRectifyMap(self.camera_params["cameraMatrix"], self.camera_params["distCoeffs"], np.eye(3), new_K, (frame.shape[0]*2,frame.shape[1]*2), cv2.CV_32F)
-        # undistorted_img = cv2.remap(frame, map1, map2, interpolation=cv2.INTER_LINEAR, borderMode=cv2.BORDER_CONSTANT)
-        tags = self.detector.detect(frame, estimate_tag_pose=True, camera_params=[self.fx, self.fy, self.cx, self.cy], tag_size=0.05) # 5cm
-=======
         # Detect tags on the frame
         # frame = self.fix_frame(frame)
 
         tags = self.detector.detect(frame, tag_size=0.05) #, estimate_tag_pose=True, camera_params=[self.fx, self.fy, self.cx, self.cy], tag_size=0.05) # 5cm
->>>>>>> 17744636
         for tag in tags:
             if tag.tag_id not in self.tag_ids:            
                 self.tags = np.append(self.tags, tag)
@@ -639,13 +615,9 @@
             # cv2.circle(frame, (int(center_chute),  PIXEL_VALUE), 10, (0, 255, 0), -1)
             # cv2.putText(frame, f"{straw_level:.2f}%", (int(center_chute) - 20, PIXEL_VALUE - 15), cv2.FONT_HERSHEY_SIMPLEX, 0.5, (0, 255, 0), 1, cv2.LINE_AA)
         except Exception as e:
-<<<<<<< HEAD
-            print(e, "here")
-=======
             print("ERROR", e)
             
 
->>>>>>> 17744636
         return frame
 
 class RTSPStream(AprilDetector):
@@ -749,15 +721,9 @@
                 frame = self.fix_frame(frame)
                 if frame_count % 5 == 0:
                     gray = cv2.cvtColor(frame, cv2.COLOR_BGR2GRAY)
-<<<<<<< HEAD
-                    tags = self.detect(gray)
-                frame = self.draw(frame, tags)
-                # frame = cv2.resize(frame, (0, 0), fx=0.6, fy=0.6)
-=======
                     tags = self.detect(self.fix_frame(gray, blur=True))
                 frame = self.draw(frame, tags, self.make_cutout)
                 frame = cv2.resize(frame, (0, 0), fx=0.6, fy=0.6)
->>>>>>> 17744636
                 # Increment frame count
                 frame_count += 1
                 # Calculate FPS
