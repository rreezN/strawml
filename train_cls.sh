#!/bin/sh
<<<<<<< HEAD
#BSUB -J straw_classifier
#BSUB -o straw_classifier%J.out
#BSUB -e straw_classifier%J.err
#BSUB -q cabgpu
=======
#BSUB -J continue_training
#BSUB -o continue_training%J.out
#BSUB -e continue_training%J.err
#BSUB -q gpuv100
>>>>>>> 261d39c1
#BSUB -gpu "num=1:mode=exclusive_process"
#BSUB -n 4
#BSUB -R "span[hosts=1]"
#BSUB -R "rusage[mem=16G]"
#BSUB -W 24:00
#BSUB -N 4
# end of BSUB options

# load a module
# replace VERSION 
module load python3/3.10.13

# load CUDA (for GPU support)
# load the correct CUDA for the pytorch version you have installed
module load cuda/11.8
module load matplotlib/3.8.3-numpy-1.26.4-python-3.10.13

# activate the virtual environment
# NOTE: needs to have been built with the same numpy / SciPy  version as above!
source ~/strawml/.venv/bin/activate

python3 strawml/train_straw_model.py --model convnext --load_model models/convnext --seed 42 --batch_size 4 --lr 0.00001120659857537586 --image_size 672 208 --id best_convnext_seed42 --data_subsample 1.0 --optim adam --augment_probability 0.0 --cont --use_wce --hpc --epochs 150 --pretrained --data_path train.hdf5<|MERGE_RESOLUTION|>--- conflicted
+++ resolved
@@ -1,15 +1,8 @@
 #!/bin/sh
-<<<<<<< HEAD
-#BSUB -J straw_classifier
-#BSUB -o straw_classifier%J.out
-#BSUB -e straw_classifier%J.err
-#BSUB -q cabgpu
-=======
 #BSUB -J continue_training
 #BSUB -o continue_training%J.out
 #BSUB -e continue_training%J.err
 #BSUB -q gpuv100
->>>>>>> 261d39c1
 #BSUB -gpu "num=1:mode=exclusive_process"
 #BSUB -n 4
 #BSUB -R "span[hosts=1]"
