--- conflicted
+++ resolved
@@ -261,12 +261,8 @@
 def plot_final_run_curves():
     list_of_csvs = os.listdir("reports/training curves/final run")
     list_of_csvs = [x for x in list_of_csvs if x.endswith(".csv")]
-<<<<<<< HEAD
 
     fig, ax = plt.subplots(1, 2, figsize=(15, 4))
-=======
-    fig, ax = plt.subplots(1, 2, figsize=(15, 5))
->>>>>>> c9d842a6
     ax = ax.ravel()
     
     for j, csv in enumerate(list_of_csvs):
