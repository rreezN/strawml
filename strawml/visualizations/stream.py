from __init__ import *
# Misc.
import os
import cv2
import time
import torch
import queue
import psutil
import keyboard
import threading
import numpy as np
from typing import Tuple, Optional, Any
from torchvision.transforms import v2 as transforms

# Model imports
import timm
import pupil_apriltags

## File imports
from strawml.models.chute_finder.yolo import ObjectDetect
import strawml.models.straw_classifier.cnn_classifier as cnn
import strawml.models.straw_classifier.feature_model as feature_model
from strawml.visualizations.utils_stream import AprilDetectorHelpers, AsyncStreamThread
from strawml.data.image_utils import SpecialRotate

class AprilDetector:
    """
    NOTE This class is highly customized to detect AprilTags in the chute system af meliora bio. 

    AprilTag detector class that uses the pupil_apriltags library to detect AprilTags in a frame. The class is designed
    to be used in conjunction with the RTSPStream class to detect AprilTags in a real-time video stream. The class
    provides methods to detect AprilTags in a frame, draw the detected tags on the frame, and given a predicted straw level
    value performs inverse linear interpolation to get the corresponding pixel value on the frame.
    """
    def __init__(self, detector: pupil_apriltags.bindings.Detector, ids: dict, window: bool=False, od_model_name=None, object_detect=True, yolo_threshold=0.5, device="cuda", frame_shape: tuple = (1440, 2560), yolo_straw=False, yolo_straw_model="models/yolov11-straw-detect-obb.pt", with_predictor: bool = False, model_load_path: str = "models/vit_regressor/", regressor: bool = True, predictor_model: str = "vit", edges=True, heatmap=False) -> None:
        self.helpers = AprilDetectorHelpers(self)  # Instantiate the helper class

        self.lock = threading.Lock()
        self.detector = detector
        self.ids = ids
        self.od_model_name = od_model_name
        self.window = window
        self.device = device
        self.yolo_threshold = yolo_threshold
        self.edges = edges
        self.heatmap = heatmap
        self.yolo_straw = yolo_straw
        self.with_predictor = with_predictor
        self.regressor = regressor
        self.model_load_path = model_load_path
        self.predictor_model = predictor_model
        self.frame_shape = frame_shape
        self.model = None
        self.q = queue.LifoQueue()
        self.fx, self.fy, self.cx, self.cy = None, None, None, None
        self.camera_params = self.helpers._load_camera_params()
        self.tags = {}
        self.tag_ids = np.array([])
        self.chute_numbers = {}
        self.tag_connections = self.helpers._get_tag_connections()
        self.processed_tags = set()  # Track tags that have already been re-centered
        self.detected_tags = []
        self.object_detect = object_detect

        # Setup object detection if enabled
        if self.object_detect:
            self.setup_object_detection(od_model_name)
        # Setup prediction model if enabled YOLO is prioritized over the predictor
        if yolo_straw:
            self.setup_yolo_straw(yolo_straw_model)
        elif with_predictor:
            self.setup_predictor()

    def setup_object_detection(self, od_model_name: str) -> None:
        """Setup object detection model."""
        self.OD = ObjectDetect(od_model_name, yolo_threshold=self.yolo_threshold, device=self.device, verbose=False)

    def setup_yolo_straw(self, yolo_straw_model: str) -> None:
        """Setup YOLO straw model."""
        self.model = ObjectDetect(model_name=yolo_straw_model, yolo_threshold=self.yolo_threshold, device=self.device, verbose=False)

    def setup_predictor(self) -> None:
        """Setup the predictor model and related transformations."""
        self.mean, self.std = self.helpers._load_normalisation_constants()
        self.img_unnormalize = transforms.Normalize(
            mean=[-m / s for m, s in zip(self.mean, self.std)],
            std=[1 / s for s in self.std]
        )
        self.transform = transforms.Compose([
            transforms.ToDtype(torch.float32, scale=False),
            transforms.Normalize(mean=self.mean, std=self.std)
        ])
        
        num_classes = 1 if self.regressor else 11
        input_channels = 3 + int(self.edges) + int(self.heatmap) * 3

        # Model selection based on predictor_model
        self.model, image_size = self.load_predictor_model(input_channels, num_classes)
        self.resize = transforms.Resize(image_size)

        if self.regressor:
            self.setup_regressor(image_size, input_channels)
        else:
            self.regressor_model = None
            self.model.load_state_dict(torch.load(self.model_load_path, weights_only=True))
            self.model.to(self.device)

    def load_predictor_model(self, input_channels: int, num_classes: int) -> torch.nn.Module:
        """Load the appropriate model based on the predictor_model string."""
        model = None
        match self.predictor_model:
            case 'cnn':
                image_size = (384, 384)
                model = cnn.CNNClassifier(image_size=image_size, input_channels=input_channels, output_size=num_classes)
            case 'convnextv2':
                image_size = (224, 224)
                model = timm.create_model('convnext_small.in12k_ft_in1k_384', pretrained=False, in_chans=input_channels, num_classes=num_classes)
            case 'vit':
                image_size = (384, 384)
                model = timm.create_model('vit_betwixt_patch16_reg4_gap_384.sbb2_e200_in12k_ft_in1k', pretrained=False, in_chans=input_channels, num_classes=num_classes)
            case 'eva02':
                image_size = (448, 448)
                model = timm.create_model('eva02_base_patch14_448.mim_in22k_ft_in22k_in1k', pretrained=False, in_chans=input_channels, num_classes=num_classes)
            case 'caformer':
                image_size = (384, 384)
                model = timm.create_model('caformer_m36.sail_in22k_ft_in1k_384', in_chans=input_channels, num_classes=num_classes, pretrained=False)
        
        model.load_state_dict(torch.load(f'{self.model_load_path}/{self.predictor_model}_feature_extractor_overall_best.pth', weights_only=True))
        return model, image_size

    def setup_regressor(self, image_size: tuple, input_channels: int) -> None:
        """Setup the regressor model."""
        if self.predictor_model != 'cnn':
            features = self.model.forward_features(torch.randn(1, input_channels, image_size[0], image_size[1]))
            feature_size = torch.flatten(features, 1).shape[1]
            self.regressor_model = feature_model.FeatureRegressor(image_size=image_size, input_size=feature_size, output_size=1)
            
            self.model.load_state_dict(torch.load(f'{self.model_load_path}/{self.predictor_model}_feature_extractor_overall_best.pth', weights_only=True))
            self.regressor_model.load_state_dict(torch.load(f'{self.model_load_path}/{self.predictor_model}_regressor_overall_best.pth', weights_only=True))
            self.regressor_model.to(self.device)
        else:
            self.model.load_state_dict(torch.load(self.model_load_path, weights_only=True))
        self.model.to(self.device)

    def plot_boxes(self, results, frame, straw=False, straw_lvl=None, model_type: str = 'obb'):
        """
        Takes a frame and its results as input, and plots the bounding boxes and label on to the frame.
        :param results: contains labels and coordinates predicted by model on the given frame.
        :param frame: Frame which has been scored.
        :return: Frame with bounding boxes and labels ploted on it.
        """
        # First check if the results are empty
        if not results:
            return frame
        if 'obb' in model_type:
            labels, cord, labels_conf, angle_rad = results
        else:
            labels, cord, labels_conf = results
        n = len(labels)

        for i in range(n):  
            # plot polygon around the object based on the coordinates cord
            if 'obb' in model_type:
                x1, y1, x2, y2, x3, y3, x4, y4 = cord[i].flatten()
                x1, y1, x2, y2, x3, y3, x4, y4 = int(x1), int(y1), int(x2), int(y2), int(x3), int(y3), int(x4), int(y4)
                if straw:
                    # Only plot the upper vertical line
                    cv2.line(frame, (x1, y1), (x4, y4), (127,0,255), 2)
                    cv2.putText(frame, f"{straw_lvl:.2f} %", (x1, y1), cv2.FONT_HERSHEY_SIMPLEX, 1, (127, 0, 255), 2, cv2.LINE_AA)
                else:                        
                    # draw lines between the corners
                    cv2.line(frame, (x1, y1), (x2, y2), (138,43,226), 2)
                    cv2.line(frame, (x2, y2), (x3, y3), (138,43,226), 2)
                    cv2.line(frame, (x3, y3), (x4, y4), (138,43,226), 2)
                    cv2.line(frame, (x4, y4), (x1, y1), (138,43,226), 2)
                    # plot label on the object
                    cv2.putText(frame, self.class_to_label(labels[i]), (x1, y1), cv2.FONT_HERSHEY_SIMPLEX, 1, (255, 255, 255), 2, cv2.LINE_AA)
            else:
                x1, y1, x2, y2 = cord[i].flatten()
                x1, y1, x2, y2 = int(x1), int(y1), int(x2), int(y2)
                cv2.rectangle(frame, (x1, y1), (x2, y2), (0, 255, 0), 2)
                # plot label on the object
                cv2.putText(frame, self.class_to_label(labels[i]), (x1, y1), cv2.FONT_HERSHEY_SIMPLEX, 1, (255, 255, 255), 2, cv2.LINE_AA)
        return frame
    
    def class_to_label(self, x):
        """
        For a given label value, return corresponding string label.
        :param x: numeric label
        :return: corresponding string label
        """
        return self.OD.classes[int(x)]

    def detect(self, frame: np.ndarray) -> list:
        """
        Detects AprilTags in a frame, performs refined detection for precision, and handles deduplication.
        """
        detected_tags = []  # This will hold tags with original coordinates
        unique_tag_ids = set()  # Set to track unique tags in detected_tags
        tags = self.detector.detect(frame)

        detected_tags, unique_tag_ids = self.helpers._process_tags(tags, detected_tags, unique_tag_ids)

        # Perform refined detection in parallel regions
        for tag in tags:
            if tag.tag_id in self.processed_tags:
                continue
            # Mark the tag as processed to prevent re-centering on it again
            self.processed_tags.add(tag.tag_id)
            # Define crop region
            refined_tags, x_start, y_start = self.helpers._refine_detection(frame, tag, margin=150)
            # Process the refined tags and update state
            detected_tags, unique_tag_ids = self.helpers._process_tags(refined_tags, detected_tags, unique_tag_ids, offsets=(x_start, y_start))
        
        # Infer missing tags and update state
        self.helpers._account_for_missing_tags_in_chute_numbers()
        # Look for changes in the chute numbers and reset if necessary
        self.helpers._check_for_changes(detected_tags)
        # Clear the processed tags set for the next frame
        self.processed_tags.clear()


    def draw(self, frame: np.ndarray, tags: list, make_cutout: bool = False, straw_level: float = 25, use_cutout=False) -> np.ndarray:
        """
        Draws detected AprilTags on the frame with visual enhancements like lines indicating straw levels.
        Optionally creates a cutout of the processed frame.
        
        Parameters:
        -----------
        frame : np.ndarray
            The input frame to be processed.
        tags : list
            A list of detected AprilTags with their properties.
        make_cutout : bool, optional
            Whether to create a cutout of the frame (default is False).
        straw_level : float, optional
            The straw level percentage (default is 25).
        use_cutout : bool, optional
            Whether to return the cutout or the full frame (default is False).
        
        Returns:
        --------
        np.ndarray
            The frame with annotations, and optionally the cutout if requested.
        """
        try:
            # Step 1: Classify tags into number tags and chute tags
            number_tags, chute_tags = self.helpers._classify_tags(tags)
            if not number_tags or not chute_tags:
                return frame, None
            
            # Step 2: Draw detected tags on the frame
            frame = self.helpers._draw_tags(frame, number_tags, chute_tags)
            
            # Step 3: Draw straw level lines between number tags and chute tags
            frame = self.helpers._draw_level_lines(frame, number_tags, chute_tags, straw_level)
            
            # Step 4: Optionally create and return the cutout
            if make_cutout:
                return self.helpers._handle_cutouts(frame, chute_tags, use_cutout)

            return frame, None        
        except Exception as e:
            print(f"ERROR in draw: {e}")
            return frame, None

class RTSPStream(AprilDetector):
    """
    Wrapper class to detect AprilTags in a real-time video stream. The class inherits from the AprilDetector class and
    provides methods to receive frames from the video stream, detect AprilTags in the frames, draw the detected tags on
    the frame, and display the frame with the detected tags. The class also provides a method to detect AprilTags in a
    single frame.

    NOTE Threading is necessary here because we are dealing with an RTSP stream.
    """
    def __init__(self, record, record_threshold, detector, ids, credentials_path, od_model_name=None, object_detect=True, yolo_threshold=0.2, device="cuda", window=True, rtsp=True, make_cutout=False, use_cutout=False, detect_april=False, yolo_straw=False, yolo_straw_model="", with_predictor: bool = False, model_load_path: str = "models/vit_regressor/", regressor: bool = True, predictor_model: str = "vit", edges=True, heatmap=False) -> None:
        super().__init__(detector, ids, window, od_model_name, object_detect, yolo_threshold, device, yolo_straw=yolo_straw, yolo_straw_model=yolo_straw_model, with_predictor=with_predictor, model_load_path=model_load_path, regressor=regressor, predictor_model=predictor_model, edges=edges, heatmap=heatmap)
        self.record = record
        self.record_threshold = record_threshold
        if record:
            self.recording_queue = queue.Queue()
        self.rtsp = rtsp
        self.yolo_straw = yolo_straw
        self.wanted_tags = ids
        if rtsp:
            self.cap = self.create_capture(credentials_path)
        else:
            self.cap = None
        self.make_cutout = make_cutout
        self.use_cutout = use_cutout
        self.detect_april = detect_april
        self.regressor = regressor
        self.predictor_model = predictor_model
        self.frame = None
        self.should_abort_immediately = False
        self.threads = []
        self.information = self.helpers._initialize_information_dict()
        
    def create_capture(self, credentials_path: str) -> cv2.VideoCapture:
        """
        Create a video capture object to receive frames from the RTSP stream.

        Params:
        -------
        params: str
            The path to the file containing the RTSP stream credentials

        Returns:
        --------
        cv2.VideoCapture
            The video capture object to receive frames from the RTSP stream
        """
        with open(credentials_path, 'r') as f:
            username, password, ip, rtsp_port = f.read().splitlines()
        rtsp_url = f"rtsp://{username}:{password}@{ip}:{rtsp_port}/Streaming/Channels/101"
        cap = cv2.VideoCapture(rtsp_url)
        cap.set(cv2.CAP_PROP_FPS, 25)
        # cap.open(f"rtsp://{username}:{password}@{ip}:{rtsp_port}/Streaming/Channels/101")
        return cap
    
    def get_pixel_to_straw_level(self, frame, straw_bbox):
        
        chute_numbers = self.chute_numbers.copy()
        # make sure that all the tags are detected
        if len(chute_numbers) != 11:
            return frame, 0        
            
        _, straw_cord,_ , _ = straw_bbox
        straw_cord = straw_cord[0].flatten()
        
        # Get angle of self.chute_numbers
        angle = self.helpers._get_tag_angle(list(chute_numbers.values()))
        
        # Rotate the frame to the angle of the chute and the bbox
        rotated_frame, _, bbox_ = SpecialRotate(image=frame, bbox=straw_bbox[1][0].cpu().numpy(), angle=angle)

        # Extract the top of the straw bbox
        straw_top = (bbox_[1] + bbox_[-1])/2
        
        # Given the straw bbox, we need to calculate the straw level based on the center of each tag in the chute. We know that the id of each tag corresponds to the level of the chute, meaning 1 is 10%, 2 is 20% and so on. We need to find the two closest tags in the y-axis to the straw bbox and calculate the straw level based on the distance between the two tags.
        # We can do this by calculating the distance between the straw bbox and the center of each tag in the chute. We then sort the distances and find the two closest tags. We then calculate the distance between the straw bbox and the two closest tags and use this to calculate the straw level.
        distance_dict = {}
        for key, values in chute_numbers.items():
            distance = abs(straw_top - values[1])
            distance_dict[distance] = key
        
        # sort the dictionary by key
        distance_dict = dict(sorted(distance_dict.items()))
        
        # get the two closest tags
        tag0, tag1 = list(distance_dict.values())[:2]
        
        # We know that the tag with the lower y-value has to be the current level.
        first_closest_tag_id, second_closest_tag_id = min(tag0, tag1), max(tag0, tag1)
        
        # get the distance between the two closest tags
        y_first = chute_numbers[first_closest_tag_id][1]
        y_second = chute_numbers[second_closest_tag_id][1]
        x_mean = (chute_numbers[first_closest_tag_id][0] + chute_numbers[second_closest_tag_id][0]) / 2
        # given the two y-values, take the y-value for straw_top and calculate the percentage of the straw level
        straw_level = ((y_first-straw_top) / (y_first-y_second) + first_closest_tag_id)*10
        if self.record and self.recording_req:
<<<<<<< HEAD
=======
            # TODO: TypeError: Object of type float32 is not JSON serializable
>>>>>>> acc2f50b
            self.prediction_dict["yolo"] = {straw_level: [straw_top, x_mean]}
        return rotated_frame, straw_level
    
    def get_straw_to_pixel_level(self, straw_level):
        # We know that the self.chute_numbers are ordered from 0 to 10. We can use this to calculate the pixel value of the straw level
        # we know that each tag is 10% of the chute, meaning that the distance between each tag is 10% of the chute height. We can use 
        # this to calculate the pixel value of the straw level.
        # We can use the distance between the two closest tags to calculate the pixel value of the straw level.
        chute_numbers = self.chute_numbers.copy()

        if len(chute_numbers) != 11:
            return 0, 0

        # First we divide the straw level by 10 to get it on the same scale as the tag ids
        straw_level = straw_level / 10

        # We then get the two closest tags
        first_closest_tag_id, second_closest_tag_id = int(straw_level), int(straw_level) + 1
        
        # get the distance between the two closest tags
        y_first = chute_numbers[first_closest_tag_id][1]
        y_second = chute_numbers[second_closest_tag_id][1]
        
        # get the pixel value of the straw level
        excess = straw_level - int(straw_level)
        pixel_straw_level_y = y_first - (y_first - y_second) * excess
        pixel_straw_level_x = (chute_numbers[first_closest_tag_id][0] + chute_numbers[second_closest_tag_id][0]) / 2
        
        return pixel_straw_level_y, pixel_straw_level_x
    
    @staticmethod
    def time_function(func, *args, **kwargs):
        """
        Wrapper function to time the execution of any function.
        
        Parameters:
        -----------
        func : function
            The function to be timed.
        *args : tuple
            The positional arguments to pass to the function.
        **kwargs : dict
            The keyword arguments to pass to the function.
        
        Returns:
        --------
        result : any
            The result of the function call.
        elapsed_time : float
            The time taken to execute the function in seconds.
        """
        if isinstance(func, list):
            start_time = time.time()
            # TODO: Only works for non-cnn models right now
            result = func[0].forward_features(*args, **kwargs)
            # if result.shape[0] == 1: result = result.flatten()
            # else: result = result.flatten(1)
            result = func[1](result)
            elapsed_time = time.time() - start_time
        else:
            start_time = time.time()
            result = func(*args, **kwargs)
            end_time = time.time()
            elapsed_time = end_time - start_time
        return result, elapsed_time

    def receive_frame(self, cap: cv2.VideoCapture) -> None:
        ret, frame = cap.read()
        self.q.put(frame)
        while not self.should_abort_immediately:
            try:
                ret, frame = cap.read()
                if ret:
                    self.q.put(frame)
            except Exception as e:
                print("Error in receiving frame", e)
                break

    def find_tags(self) -> None:
        while not self.should_abort_immediately:
            start = time.time()
            self.lock.acquire()
            try:
                if self.frame is None:
                    continue
                frame = cv2.cvtColor(self.frame, cv2.COLOR_BGR2GRAY)
            finally:
                self.lock.release()
            self.detect(frame)
            end = time.time()
            self.information["april"]["text"] = f'(T3) AprilTag Time: {end - start:.2f} s' 

    def display_frame(self) -> None:
        """
        Display the frames with the detected AprilTags.
        """
        self._setup_display()
        self._process_frames_from_queue()

    def display_frame_from_videofile(self) -> None:
        """
        Display the frames with the detected AprilTags.
        """
        self._setup_display()
        self._process_frames_from_videofile()

    def _setup_display(self) -> None:
        """Set up display settings and initialize variables for both modes."""
        self.font = cv2.FONT_HERSHEY_SIMPLEX
        self.text_color = (255, 0, 0)  # Blue color for text
        self.box_color = (255, 255, 255)  # White color for box
        self.frame_count = 0
        self.start_time = time.time()
        if self.record:
            self.since_last_save = time.time()

    def _process_frames_from_queue(self) -> None:
        """Process frames from the queue for display."""
        while not self.should_abort_immediately:
            self._reset_information()
            if not self.q.empty():
                frame = self.q.get() 
                self._process_frame(frame, from_videofile=False)

    def _process_frames_from_videofile(self) -> None:
        """Process frames from a video file."""
        while True:
            self._reset_information()
            success, frame = self.cap.read()
            if not success:
                break
            self._process_frame(frame, from_videofile=True)

    def _process_frame(self, frame: np.ndarray, from_videofile: bool) -> None:
        """Process a single frame for display."""
        if frame is None:
            print("Frame is None. Skipping...")
            return
        # Clear the queue in RTSP mode to avoid lag
        if not from_videofile and self.rtsp:
            self.q.queue.clear()
        frame_time = time.time()
        
        # Record sensor data if enabled
        if self.record:
            self.recording_req =  (frame_time - self.since_last_save >= self.record_threshold)
            if self.recording_req:
                # Init recording file
                self.prediction_dict = {}
                # Get scada
                sensor_scada_data = self.scada_thread.get_recent_value()
                # Get pixel values for scada
                pixel_values = self.get_straw_to_pixel_level(sensor_scada_data)
                # Save the scada data and pixel values
                self.prediction_dict["scada"] = {sensor_scada_data: pixel_values}
                # Reset the time
                self.since_last_save = time.time()
            
        # Lock and set the frame for thread safety
        with self.lock:
            self.frame = frame

        # Process frame (AprilTags, Object Detection, Predictor, etc.)
        frame_drawn = self._process_frame_content(frame)

        # Update FPS and resource usage information
        self._update_information(frame_time)

        # Display frame and overlay text
        self._display_frame(frame_drawn)
        
        if self.record and self.recording_req:
            self._save_frame()
        # Clean up resources
        torch.cuda.empty_cache()
    
    def _save_frame(self) -> None:
        path = "data/recording/"
        if not os.path.exists(path):
            os.makedirs(path)
        timestamp = time.time()
        cv2.imwrite(f"{path}{timestamp}.jpg", self.frame)
        # Save the prediction dictionary
        with open(f"{path}{timestamp}.json", "w") as f:
            json.dump(self.prediction_dict, f)

    def _reset_information(self) -> None:
        """Reset the information dictionary for each frame."""
        for key in self.information.keys():
            if key == "april":
                continue
            self.information[key]["text"] = ""

    def _process_frame_content(self, frame: np.ndarray) -> np.ndarray:
        """Handle specific processing like AprilTags, Object Detection, etc."""
        if self.detect_april and self.tags is not None:
            frame_drawn, cutout = self.draw(frame=frame.copy(), tags=self.tags.copy(), make_cutout=self.make_cutout, use_cutout=self.use_cutout)
        else:
            frame_drawn, cutout = frame, None

        if cutout is not None:
            frame = cutout
            results = None
        elif self.object_detect:
            results, OD_time = self.time_function(self.OD.score_frame, frame)
            # Make sure the results are not empty
            if len(results[0]) == 0:
                results = "NA"
            self.information["od"]["text"] = f'(T2) OD Time: {OD_time:.2f} s' if results else "NA"
        else:
            results = "NA"

        if results != "NA":
            if self.with_predictor:
                frame_drawn = self._process_predictions(frame, results, frame_drawn)
            if self.object_detect:
                frame_drawn = self.plot_boxes(results, frame_drawn, straw=False, straw_lvl=None, model_type="obb")
        elif self.yolo_straw:
            output, inference_time = self.time_function(self.model.score_frame, frame)
            if len(output[0]) != 0:
                frame_drawn, straw_level = self.get_pixel_to_straw_level(frame_drawn, output)
                frame_drawn = self.plot_boxes(output, frame_drawn, straw=True, straw_lvl=straw_level, model_type="obb")
                self.information["straw_level"]["text"] = f'(T2) Straw Level: {straw_level:.2f} %'
                self.information["model"]["text"] = f'(T2) Inference Time: {inference_time:.2f} s'
        return frame_drawn

    def _process_predictions(self, frame, results, frame_drawn):
        """Run model predictions and update overlay."""
        cutout_image, prep_time = self.time_function(self.helpers._prepare_for_inference, frame, results)
        if cutout_image is not None:
            if self.regressor:
                if self.predictor_model != 'cnn':
                    output, inference_time = self.time_function([self.model, self.regressor_model], cutout_image.to(self.device))
                else:
                    output, inference_time = self.time_function(self.model, cutout_image.to(self.device))
                # detach the output from the device and get the predicted value
                output = output.detach().cpu()
                straw_level = output[0].item()*100
            else:
                output, inference_time = self.time_function(self.model, cutout_image.to(self.device)) 
                # detach the output from the device and get the predicted value
                output = output.detach().cpu()
                _, predicted = torch.max(output, 1)
                straw_level = predicted[0]*10

            y_pixel, x_pixel = self.get_straw_to_pixel_level(straw_level)      
            if self.record and self.recording_req:
                self.prediction_dict["predicted"] = {straw_level: (y_pixel, x_pixel)}
            # Draw line and text for straw level
            cv2.line(frame_drawn, (int(x_pixel), int(y_pixel)), (int(x_pixel) + 100, int(y_pixel)), (0, 0, 255), 2)
            cv2.putText(frame_drawn, f"{straw_level:.2f}%", (int(x_pixel) + 110, int(y_pixel)), cv2.FONT_HERSHEY_SIMPLEX, 0.5, (0, 0, 255), 1, cv2.LINE_AA)
            self.information["straw_level"]["text"] = f'(T2) Straw Level: {straw_level:.2f} %'
            self.information["model"]["text"] = f'(T2) Inference Time: {inference_time:.2f} s'
            self.information["prep"]["text"] = f'(T2) Image Prep. Time: {prep_time:.2f} s'
        return frame_drawn

    def _update_information(self, frame_time):
        """Update frame processing information."""
        elapsed_time = time.time() - self.start_time
        fps = self.frame_count / elapsed_time
        self.frame_count += 1
        self.information["FPS"]["text"] = f'(T2) FPS: {fps:.2f}'
        self.information["frame_time"]["text"] = f'(T2) Total Frame Time: {time.time() - frame_time:.2f} s'
        self.information["RAM"]["text"] = f'(TM) Total RAM Usage (GB): {np.round(psutil.virtual_memory().used / 1e9, 2)}'
        self.information["CPU"]["text"] = f'(TM) Total CPU Usage (%): {psutil.cpu_percent()}'

    def _display_frame(self, frame_drawn, with_text=True, fx=0.6, fy=0.6):
        """Resize and display the processed frame."""
        frame_drawn = cv2.resize(frame_drawn, (0, 0), fx=fx, fy=fy)

        if with_text:
            # Draw the text on the frame
            for i, (key, val) in enumerate(self.information.items()):
                # Get the text size
                if val["text"] == "":
                    continue
                font_scale = val["font_scale"]
                font_thickness = val["font_thicknesss"]
                (text_width, text_height), baseline = cv2.getTextSize(val["text"], self.font, font_scale, font_thickness)
                pos = val["position"]
                box_coords = ((pos[0], pos[1] - text_height - baseline), (pos[0] + text_width, pos[1] + baseline)) # Calculate the box coordinates
                cv2.rectangle(frame_drawn, box_coords[0], box_coords[1], self.box_color, cv2.FILLED) # Draw the white box                    
                cv2.putText(frame_drawn, val["text"], pos, self.font, font_scale, self.text_color, font_thickness, cv2.LINE_AA) # Draw the text over the box

        cv2.imshow('Video', frame_drawn)
        cv2.waitKey(1)

    def close_threads(self):
        print("END: Threads and resources...")
        self.lock.acquire()
        self.should_abort_immediately = True
        self.lock.release()
        for thread in self.threads:
            thread.join()
        self.cap.release()
        cv2.destroyAllWindows()
        print("EXIT: Stream has been terminated...")

    def __call__(self, frame: Optional[np.ndarray] = None, cap: Optional[cv2.VideoCapture] = None, video_path: str=None) -> None | list:
        """
        Upon calling the object, if self.window is True and frame is None, the frames are received from the video stream
        and displayed with the detected AprilTags. If frame is not None, the detected AprilTags are drawn on the frame.
        If a cap object is passed, the threads are redefined with the new cap.

        Params:
        -------
        frame: np.ndarray
            The frame in which the AprilTags are to be detected
        cap: cv2.VideoCapture
            The video capture object to receive frames from the RTSP stream

        Returns:
        --------
        None
            Nothing is returned, only the frames are displayed with the detected AprilTags
        """
        if frame is None:
            if video_path:
                import os
                # make sure the video path exists
                if not os.path.exists(video_path):
                    print("The video path does not exist.")
                    return
                self.cap = cv2.VideoCapture(video_path)
                print("START: Videofile loaded")
                if self.detect_april:
                    self.thread1 = threading.Thread(target=self.find_tags)
                    self.thread1.start()
                    self.threads.append(self.thread1)
                if self.record:
                    self.scada_thread = AsyncStreamThread(server_keys='data/opcua_server.txt')
                    self.scada_thread.start()
                    self.threads.append(self.scada_thread)
                self.display_frame_from_videofile()
            else:
                if cap is not None:
                    self.cap = cap
                print("START: Threads and resources...")
                self.thread1 = threading.Thread(target=self.receive_frame, args=(self.cap,))
                self.thread2 = threading.Thread(target=self.display_frame)
                self.thread1.start()
                self.thread2.start()
                self.threads += [self.thread1, self.thread2]
                if self.detect_april:
                    self.thread3 = threading.Thread(target=self.find_tags)
                    self.thread3.start()
                    self.threads.append(self.thread3)
                if self.record:
                    self.scada_thread = AsyncStreamThread(server_keys='data/opcua_server.txt')
                    self.scada_thread.start()
                    self.threads.append(self.scada_thread)
                while True:
                    if keyboard.is_pressed('q'):
                        self.close_threads()
                        break
                    if cv2.waitKey(1) & 0xFF == ord('q'):
                        self.close_threads()
                        break
        elif frame is not None:
            # resize frame half the size
            frame = cv2.resize(frame, (0, 0), fx=0.3, fy=0.3)
            gray = cv2.cvtColor(frame, cv2.COLOR_BGR2GRAY)
            # get the four corner corrdinates of the frame
            cutout_coord = np.array([0, 0, frame.shape[1], frame.shape[0]])
            tags = self.detect(gray, cutout_coord)
            if self.window:
                frame = self.draw(frame, tags)
                cv2.imshow('frame', frame)
                cv2.waitKey(0)
            return tags

if __name__ == "__main__":
    from pupil_apriltags import Detector
    import json
    with open("fiducial_marker/april_config.json", "r") as file:
        config = json.load(file)
    detector = Detector(
        families=config["dict_type"],
        nthreads=config["nthreads"],
        quad_decimate=config["quad_decimate"],
        quad_sigma=config["quad_sigma"],
        refine_edges=config["refine_edges"],
        decode_sharpening=config["decode_sharpening"],
        debug=config["debug"]
    )

    # video_path = "data/raw/Pin drum Chute 2_HKVision_HKVision_20241102105959_20241102112224_1532587042.mp4"
    video_path = "D:/HCAI/msc/strawml/data/special/Pin drum Chute 2_HKVision_HKVision_20241102112224_20241102113000_1532606664.mp4"
    # RTSPStream(detector, config["ids"], window=True, credentials_path='data/hkvision_credentials.txt', 
    #            rtsp=False, # Only used when the stream is from an RTSP source
    #            make_cutout=False, object_detect=True, od_model_name="models/yolov11_obb_m8100btb_best.pt", yolo_threshold=0.2,
    #            detect_april=False,
    #            with_predictor=True, predictor_model='vit', model_load_path='models/vit_regressor/', regressor=True, edges=True, heatmap=False)(video_path=video_path)
    
    # ### YOLO PREDICTOR (VIDEOFILE)
    # RTSPStream(detector, config["ids"], window=True, credentials_path='data/hkvision_credentials.txt', 
    #         rtsp=False , # Only used when the stream is from an RTSP source
    #         make_cutout=True, use_cutout=False, object_detect=False, od_model_name="models/yolov11-chute-detect-obb.pt", yolo_threshold=0.2,
    #         detect_april=True, yolo_straw=True, yolo_straw_model="models/yolov11-straw-detect-obb.pt",
    #         with_predictor=False , predictor_model='vit', model_load_path='models/vit_regressor/', regressor=True, edges=True, heatmap=False)(video_path=video_path)
    
    # ### CONVNEXTV2 PREDICTOR
    # RTSPStream(detector, config["ids"], window=True, credentials_path='data/hkvision_credentials.txt', 
    #         rtsp=True , # Only used when the stream is from an RTSP source
    #         make_cutout=False, use_cutout=False, object_detect=True, od_model_name="models/yolov11-chute-detect-obb.pt", yolo_threshold=0.2,
    #         detect_april=True, yolo_straw=False, yolo_straw_model="models/yolov11-straw-detect-obb.pt",
    #         with_predictor=True , predictor_model='convnextv2', model_load_path='models/convnext_regressor/', regressor=True, edges=False, heatmap=False)()
    
    ### YOLO PREDICTOR
    RTSPStream(record=True, record_threshold=5, detector=detector, ids=config["ids"], window=True, credentials_path='data/hkvision_credentials.txt', 
        rtsp=True , # Only used when the stream is from an RTSP source
        make_cutout=True, use_cutout=False, object_detect=False, od_model_name="models/yolov11-chute-detect-obb.pt", yolo_threshold=0.2,
        detect_april=True, yolo_straw=True, yolo_straw_model="models/yolov11-straw-detect-obb.pt",
        with_predictor=False , predictor_model='convnextv2', model_load_path='models/convnext_regressor/', regressor=True, edges=False, heatmap=False,
        device='cuda')()<|MERGE_RESOLUTION|>--- conflicted
+++ resolved
@@ -360,10 +360,7 @@
         # given the two y-values, take the y-value for straw_top and calculate the percentage of the straw level
         straw_level = ((y_first-straw_top) / (y_first-y_second) + first_closest_tag_id)*10
         if self.record and self.recording_req:
-<<<<<<< HEAD
-=======
             # TODO: TypeError: Object of type float32 is not JSON serializable
->>>>>>> acc2f50b
             self.prediction_dict["yolo"] = {straw_level: [straw_top, x_mean]}
         return rotated_frame, straw_level
     
