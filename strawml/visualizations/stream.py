--- conflicted
+++ resolved
@@ -373,14 +373,9 @@
         straw_level = (tag_diff * (y_under-straw_top) / (y_under-y_over) + tag_under)*10
         
         if self.record and self.recording_req:
-<<<<<<< HEAD
             self.prediction_dict["yolo"] = {straw_level: (straw_top, x_mean)}
             self.prediction_dict["attr."] = {interpolated: sorted(chute_numbers.keys())}
         
-=======
-            # TODO: TypeError: Object of type float32 is not JSON serializable
-            self.prediction_dict["yolo"] = {straw_level: (straw_top, x_mean)}
->>>>>>> 80905d8f
         return rotated_frame, straw_level
     
     def get_straw_to_pixel_level(self, straw_level):
