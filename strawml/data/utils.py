--- conflicted
+++ resolved
@@ -88,17 +88,8 @@
     print(f'{file} is a valid dataset, i.e. no missing values.')
     
 if __name__ == '__main__':
-<<<<<<< HEAD
-    data_path = 'D:/HCAI/msc/strawml/data/processed/augmented/'
+    data_path = 'D:/HCAI/msc/strawml/data/interim/'
     file1 = 'chute_detection1_172.hdf5'
     file2 = 'chute_detection172_.hdf5'
     output_file = 'chute_detection.hdf5'
-    # combine_hdf5(data_path, file1, file2, output_file)
-=======
-    data_path = 'E:/strawml/data/interim/'
-    file1 = 'chute_detection1_172.hdf5'
-    file2 = 'chute_detection172_.hdf5'
-    output_file = 'chute_detection.hdf5'
-    combine_hdf5(data_path, file1, file2, output_file)
->>>>>>> 1c4f02ae
-    check_validity(data_path, output_file)+    combine_hdf5(data_path, file1, file2, output_file)