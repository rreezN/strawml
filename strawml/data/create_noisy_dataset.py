from __init__ import *

from __init__ import *
import torch
import numpy as np
import h5py
import os
from PIL import ImageOps, Image
from collections.abc import Generator
from tqdm import tqdm
import matplotlib.pyplot as plt
import cv2
# from wand.image import Image


from strawml.data.make_dataset import decode_binary_image
from strawml.data.image_utils import rotate_image_and_bbox, rotate_bbox, clip_bbox_to_image
from strawml.models.straw_classifier import chute_cropper as cc

def overlay_image_alpha(img, img_overlay, x, y):
    """Overlay `img_overlay` onto `img` at (x, y) and blend using `alpha_mask`.

    `alpha_mask` must have same HxW as `img_overlay` and values in range [0, 1].
    """
    
    # Get alpha mask
    alpha_mask = img_overlay[:, :, 3] / 255.0
    
    img_overlay = img_overlay[:, :, :3]
    img_overlay = cv2.cvtColor(img_overlay, cv2.COLOR_BGR2RGB)
    
    # Image ranges
    y1, y2 = max(0, y), min(img.shape[0], y + img_overlay.shape[0])
    x1, x2 = max(0, x), min(img.shape[1], x + img_overlay.shape[1])

    # Overlay ranges
    y1o, y2o = max(0, -y), min(img_overlay.shape[0], img.shape[0] - y)
    x1o, x2o = max(0, -x), min(img_overlay.shape[1], img.shape[1] - x)

    # Exit if nothing to do
    if y1 >= y2 or x1 >= x2 or y1o >= y2o or x1o >= x2o:
        return

    # Blend overlay within the determined ranges
    img_crop = img[y1:y2, x1:x2]
    img_overlay_crop = img_overlay[y1o:y2o, x1o:x2o]
    alpha = alpha_mask[y1o:y2o, x1o:x2o, np.newaxis]
    alpha_inv = 1.0 - alpha

    img_crop[:] = alpha * img_overlay_crop + alpha_inv * img_crop
    
def extend_overlay_to_fit(background, overlay, x, y):
    """
    Extend the edges of the overlay image to cover the entire background using edge padding.
    """
    # Calculate the padding required on each side
    top_padding = max(0, y)
    bottom_padding = max(0, background.shape[0] - (y + overlay.shape[0]))
    left_padding = max(0, x)
    right_padding = max(0, background.shape[1] - (x + overlay.shape[1]))

    # Pad the overlay by extending the edges
    overlay_padded = cv2.copyMakeBorder(
        overlay,
        top=top_padding,
        bottom=bottom_padding,
        left=left_padding,
        right=right_padding,
        borderType=cv2.BORDER_REPLICATE
    )

    # Crop the padded overlay to match the background size exactly
    overlay_resized = overlay_padded[:background.shape[0], :background.shape[1]]

    return overlay_resized

def overlay_image_addition_with_edge_padding(background, overlay, x, y):
    """
    Overlay `overlay` onto `background` at (x, y) by adding pixel values.
    Extend the overlay using edge padding to cover the entire background.
    """
    # Extend the overlay to match the background size
    overlay_extended = extend_overlay_to_fit(background, overlay, x, y)

    # Add the pixel values from the overlay to the background
    result = cv2.add(background, overlay_extended)

    return result

class BarrelDeformer:
    def __init__(self, w, h, k1=0.2, k2=0.05):
        self.w = w
        self.h = h
        # adjust k_1 and k_2 to achieve the required distortion
        self.k_1 = k1
        self.k_2 = k2
    
    def transform(self, x, y):
        # center and scale the grid for radius calculation (distance from center of image)
        x_c, y_c = self.w / 2, self.h / 2 
        x = (x - x_c) / x_c
        y = (y - y_c) / y_c
        radius = np.sqrt(x**2 + y**2) # distance from the center of image
        m_r = 1 + self.k_1*radius + self.k_2*radius**2 # radial distortion model
        # apply the model 
        x, y = x * m_r, y * m_r
        # reset all the shifting
        x, y = x*x_c + x_c, y*y_c + y_c
        return x, y

    def transform_rectangle(self, x0, y0, x1, y1):
        return (*self.transform(x0, y0),
                *self.transform(x0, y1),
                *self.transform(x1, y1),
                *self.transform(x1, y0),
                )

    def getmesh(self, img):
        self.w, self.h = img.size
        gridspace = 20
        target_grid = []
        for x in range(0, self.w, gridspace):
            for y in range(0, self.h, gridspace):
                target_grid.append((x, y, x + gridspace, y + gridspace))
        source_grid = [self.transform_rectangle(*rect) for rect in target_grid]
        return [t for t in zip(target_grid, source_grid)]

def random_augment_frame(frame_data: np.ndarray):
    # Change brightness
    def increase_brightness(img, value=30):
        hsv = cv2.cvtColor(img, cv2.COLOR_RGB2HSV)
        h, s, v = cv2.split(hsv)

        lim = 255 - value
        v[v > lim] = 255
        v[v <= lim] += value

        final_hsv = cv2.merge((h, s, v))
        img = cv2.cvtColor(final_hsv, cv2.COLOR_HSV2RGB)
        return img
    
    def noisy(image):
        row,col,ch= image.shape
        mean = 5
        var = 5
        sigma = var**0.5
        gauss = np.random.normal(mean,sigma,(row,col,ch))
        gauss = gauss.reshape(row,col,ch)
        noisy = image + gauss
        return noisy
    
    new_image = frame_data.copy()
    if np.random.rand() < 0.5:
        new_image = noisy(new_image)
        new_image = new_image.astype(np.uint8)
    
    new_image = increase_brightness(new_image, value=np.random.randint(10, 50))
      
    return new_image

def insert_lens_flare(frame_data: np.ndarray):
    path_to_flares = 'data/noisy_overlays/flares'
    flares = os.listdir(path_to_flares)
    flare_file = np.random.choice(flares)
    flare = cv2.imread(os.path.join(path_to_flares, flare_file))
    flare = cv2.cvtColor(flare, cv2.COLOR_BGR2RGB)
    
    new_image = frame_data.copy()
    min_x = flare.shape[1]//2
    min_y = flare.shape[0]//2
    x = np.random.randint(min_x, max(min_x, new_image.shape[1] - min_x+1))
    y = np.random.randint(min_y, max(min_y, new_image.shape[0] - min_y+1))
    # new_image = overlay_image_addition(new_image, flare, x, y)
    new_image = overlay_image_addition_with_edge_padding(new_image, flare, x, y)
    
    return new_image
    
def insert_dust(frame_data: np.ndarray):
    path_to_dust = 'data/noisy_overlays/dust'
    dust = os.listdir(path_to_dust)
    dust_file = np.random.choice(dust)
    dust = cv2.imread(os.path.join(path_to_dust, dust_file), cv2.IMREAD_UNCHANGED)
    new_size = (frame_data.shape[1], frame_data.shape[0])
    dust = cv2.resize(dust, new_size)

    new_image = frame_data.copy()
    
    overlay_image_alpha(new_image, dust, 0, 0)
    
    return new_image
    
def insert_scratches(frame_data: np.ndarray):
    # Code adapted from: https://stackoverflow.com/a/76760722
    def bezier(p1: np.ndarray, p2: np.ndarray, p3: np.ndarray) -> Generator[np.ndarray, None, None]:
        def calc(t):
            return t * t * p1 + 2 * t * (1 - t) * p2 + (1 - t) * (1 - t) * p3

        # get the approximate pixel count of the curve
        approx = cv2.arcLength(np.array([calc(t)[:2] for t in np.linspace(0, 1, 10)], dtype=np.float32), False)
        for t in np.linspace(0, 1, round(approx * 1.2)):
            yield np.round(calc(t)).astype(np.int32)


    def generate_scratch(img: np.ndarray, max_length: float, end_brush_range: tuple[float, float], mid_brush_range: tuple[float, float]) -> np.ndarray:
        H, W, C = img.shape
        # generate the 2 end points of the bezier curve
        x, y, rho1, theta1 = np.random.uniform([0] * 4, [W, H, max_length, np.pi * 2])
        p1 = np.array([x, y, 0])
        p3 = p1 + [rho1 * np.cos(theta1), rho1 * np.sin(theta1), 0]

        # generate the second point, make sure that it cannot be too far away from the middle point of the 2 end points
        rho2, theta2 = np.random.uniform([0], [rho1 / 2, np.pi * 2])
        p2 = (p1 + p3) / 2 + [rho2 * np.cos(theta2), rho2 * np.sin(theta2), 0]

        # generate the brush sizes of the 3 points
        p1[2], p2[2], p3[2] = np.random.uniform(*np.transpose([end_brush_range, mid_brush_range, end_brush_range]))

        for x, y, brush in bezier(p1, p2, p3):
            cv2.circle(img, (x, y), brush, (255, 255, 255), -1)
        return img
    
    MAX_LENGTH = 150 # maximum length of the scratch
    END_BRUSH_RANGE = (0, 1) # range of the brush size at the end points
    MID_BRUSH_RANGE = (2, 5) # range of the brush size at the mid point
    SCRATCH_CNT = 60
    
    for _ in range(SCRATCH_CNT):
        frame_data = generate_scratch(frame_data, MAX_LENGTH, END_BRUSH_RANGE, MID_BRUSH_RANGE)
    
    return frame_data
    
def insert_people(frame_data: np.ndarray):
    people_path = 'data/noisy_overlays/persons'
    people = os.listdir(people_path)
    person_file = np.random.choice(people)
    person = cv2.imread(os.path.join(people_path, person_file), cv2.IMREAD_UNCHANGED)
    person = cv2.resize(person, (person.shape[1]*8, person.shape[0]*8))
    
    new_image = frame_data.copy()
    min_x = person.shape[1]//2
    min_y = person.shape[0]//2
    
    middle_x = new_image.shape[1]//2
    person_middle_x = person.shape[1]//2
    x = np.random.randint(middle_x - 250 - person_middle_x, middle_x + 250 - person_middle_x)
    
    # x = np.random.randint(min_x, max(min_x, new_image.shape[1] - min_x+1))
    y = np.random.randint(min_y, max(min_y, new_image.shape[0] - min_y+1))
    overlay_image_alpha(new_image, person, x, y)
       
    return new_image
    
def partial_gaussian_blur(frame_data: np.ndarray):
    blurred = frame_data.copy()
    kernel_size = 15
    sigma = 5
    blurred = cv2.GaussianBlur(blurred, (kernel_size, kernel_size), sigma)
    
    
    blur_count = np.random.randint(1, 5)
    new_image = frame_data.copy()
    mask = np.zeros_like(blurred)
    for _ in range(blur_count):
        x = np.random.randint(0, blurred.shape[1])
        y = np.random.randint(0, blurred.shape[0])
        size = np.random.randint(50, 500)
        mask = cv2.circle(mask, (x, y), size, (255, 255, 255), -1)
        
    new_image = np.where(mask!=(255, 255, 255), new_image, blurred)
    
    return new_image

def translate_image(frame_data: np.ndarray, bboxes: list = None):
    height, width = frame_data.shape[:2]
    max_x_shift = 500
    max_y_shift = 50
    shift_x = np.random.randint(-max_x_shift, max_x_shift)
    shift_y = np.random.randint(-max_y_shift, max_y_shift)
    translation_matrix = np.float32([[1, 0, shift_x], [0, 1, shift_y]])
    
    if bboxes is not None:
        for bbox in bboxes:
            x_coords = bbox[0::2]
            y_coords = bbox[1::2]
            x_coords = [x + shift_x for x in x_coords]
            y_coords = [y + shift_y for y in y_coords]
            bbox[0::2] = x_coords
            bbox[1::2] = y_coords
            # Limit the bbox coordinates to the image size
            bbox[0::2] = [max(0, min(width, x)) for x in bbox[0::2]]
            bbox[1::2] = [max(0, min(height, y)) for y in bbox[1::2]]
    
    frame_data = cv2.warpAffine(frame_data, translation_matrix, (width, height))
    
    # print(frame_data.shape)
    
    if bboxes is not None:
        return frame_data, bboxes
    
    return frame_data

def rotate_image(frame_data: np.ndarray, bboxes: list = None):
    angle = np.random.randint(-25, 25)
    height, width = frame_data.shape[:2]
    
    # rotation_matrix = cv2.getRotationMatrix2D((width/2, height/2), angle, 1)
    # frame_data = cv2.warpAffine(frame_data, rotation_matrix, (width, height))
    
    # if bboxes is not None:
    #     bbox_chute = bboxes[0]
    #     bbox_straw = bboxes[1]
    #     bbox_chute = rotate_bbox(bbox_chute, width, height, angle)
    #     bbox_straw = rotate_bbox(bbox_straw, width, height, angle)
    #     bbox_chute = clip_bbox_to_image(bbox_chute, width, height)
    #     bbox_straw = clip_bbox_to_image(bbox_straw, width, height)
    #     bboxes = [bbox_chute, bbox_straw]
            
    
    if bboxes is not None:
        bbox_chute = bboxes[0]
        bbox_straw = bboxes[1]
        frame_data_copy = frame_data.copy()
        frame_data, _, bbox_chute = rotate_image_and_bbox(frame_data, None, bbox_chute, angle)
        _, _, bbox_straw = rotate_image_and_bbox(frame_data_copy, None, bbox_straw, angle)
        bboxes = [bbox_chute, bbox_straw]
    else:
        rotation_matrix = cv2.getRotationMatrix2D((width/2, height/2), angle, 1)
        frame_data = cv2.warpAffine(frame_data, rotation_matrix, (width, height))
    
    # frame_data = cv2.cvtColor(frame_data, cv2.COLOR_RGB2BGR)
    # frame_data = cv2.polylines(frame_data, [np.array(bboxes[0]).reshape(-1, 1, 2).astype(np.int32)], True, (0, 255, 0), 2)
    # cv2.imshow('frame', frame_data)
    # cv2.waitKey(0)
    
    # print(frame_data.shape)
    
    if bboxes is not None:
        return frame_data, bboxes
    
    return frame_data

def apply_barrel_distortion_to_multiple_obbs(image, obb_boxes, k1=None, k2=None):
    """
    Apply barrel distortion to an image and update multiple oriented bounding boxes.
    
    Args:
        image (np.ndarray): Input image.
        obb_boxes (list of arrays): List of bounding boxes, each as [x1, y1, x2, y2, x3, y3, x4, y4].
        k1, k2 (float): Radial distortion coefficients. Randomly generated if None.
    
    Returns:
        distorted_img (np.ndarray): Distorted image.
        new_obb_boxes (list of arrays): Transformed oriented bounding boxes.
    """
    import random
    h, w = image.shape[:2]

    # Generate random distortion coefficients if not provided
    # NOTE Positive values for barrel distortion and negative for pincushion distortion 
    k1 = k1 if k1 is not None else random.uniform(0.5, 1) 
    k2 = k2 if k2 is not None else random.uniform(0.5, 1)

    # Camera matrix
    K = np.array([[w, 0, w / 2],
                  [0, h, h / 2],
                  [0, 0, 1]], dtype=np.float32)

    # Distortion coefficients
    dist_coeffs = np.array([k1, k2, 0, 0], dtype=np.float32)

    # Compute the new camera matrix
    new_camera_matrix, _ = cv2.getOptimalNewCameraMatrix(K, dist_coeffs, (w, h), alpha=0)

    # Generate distortion maps
    map1, map2 = cv2.initUndistortRectifyMap(K, dist_coeffs, None, new_camera_matrix, (w, h), cv2.CV_32FC1)

    # Apply the distortion to the image
    distorted_img = cv2.remap(image, map1, map2, interpolation=cv2.INTER_LINEAR)

    # Transform all oriented bounding boxes
    if obb_boxes is not None:
        new_obb_boxes = []
        for obb in obb_boxes:
            # Reshape the bounding box into vertices
            vertices = np.array(obb, dtype=np.float32).reshape(-1, 2)

            # Apply distortion to each vertex
            vertices = vertices.reshape(-1, 1, 2)
            distorted_vertices = cv2.undistortPoints(vertices, K, dist_coeffs, P=new_camera_matrix).reshape(-1, 2)

            # Flatten back to the original format
            new_obb = distorted_vertices.flatten().tolist()
            new_obb_boxes.append(new_obb)

        return distorted_img, new_obb_boxes
    return distorted_img

def distort_image(frame_data: np.ndarray, bboxes: list = None):
    return apply_barrel_distortion_to_multiple_obbs(frame_data, bboxes)

    # h, w = frame_data.shape[:2]
    # barrel_deformer = BarrelDeformer(w, h)
    # im_deformed = frame_data.copy()
    
    # # Create channel for bbox where the corners of the bbox are set to 255, the rest is 0
    # if bboxes is not None:
    #     bbox_chute = bboxes[0]
    #     bbox_straw = bboxes[1]
    #     bbox_chute = np.array(bbox_chute)
    #     bbox_straw = np.array(bbox_straw)
        
    #     bbox_chute = bbox_chute.reshape(-1, 1, 2).astype(np.int32)
    #     bbox_straw = bbox_straw.reshape(-1, 1, 2).astype(np.int32)
        
    #     bbox_chute_channel = np.zeros((h, w), dtype=np.uint8)
    #     bbox_straw_channel = np.zeros((h, w), dtype=np.uint8)
        
    #     bbox_chute_channel[bbox_chute[:, 0, 1], bbox_chute[:, 0, 0]] = 255
    #     bbox_straw_channel[bbox_straw[:, 0, 1], bbox_straw[:, 0, 0]] = 255
        
    #     bbox_image = np.zeros((h, w, 3), dtype=np.uint8)
    #     bbox_image[..., 0] = bbox_chute_channel
    #     bbox_image[..., 1] = bbox_straw_channel
    #     bbox_image[..., 2] = 0
        
    # im_deformed = Image.fromarray(im_deformed)
    # im_deformed.putalpha(255)
    # im_deformed = ImageOps.deform(im_deformed, barrel_deformer)
    # im_deformed = np.array(im_deformed)
    
    # # Extract the positions of the bboxes from the deformed image
    # if bboxes is not None:
    #     bbox_image = Image.fromarray(bbox_image)
    #     bbox_image.putalpha(255)
    #     bbox_image = ImageOps.deform(bbox_image, barrel_deformer)
    #     bbox_image = np.array(bbox_image)
    #     # bbox_image = im_deformed[:, :, 2:]
    #     bbox_chute = np.argwhere(bbox_image[:, :, 0] != 0)
    #     bbox_straw = np.argwhere(bbox_image[:, :, 1] != 0)
    #     bboxes = [bbox_chute, bbox_straw]

    # if bboxes is not None:
    #     bboxes = [barrel_deformer.transform_bbox(bbox) for bbox in bboxes]
    
    # if bboxes is not None:
    #     return im_deformed, bboxes
    
    # return im_deformed

def distort_image_wand(frame_data: np.ndarray, bboxes: list = None):
    frame_data = frame_data.copy()
    if bboxes is not None:
        bbox_chute = bboxes[0]
        bbox_straw = bboxes[1]
        bbox_chute_channel = np.zeros((frame_data.shape[0], frame_data.shape[1]), dtype=np.uint8)
        bbox_straw_channel = np.zeros((frame_data.shape[0], frame_data.shape[1]), dtype=np.uint8)
        bbox_chute = bbox_chute.reshape(-1, 1, 2).astype(np.int32)
        bbox_straw = bbox_straw.reshape(-1, 1, 2).astype(np.int32)
        
        bbox_chute_channel[bbox_chute[:, 0, 1], bbox_chute[:, 0, 0]] = 255
        bbox_straw_channel[bbox_straw[:, 0, 1], bbox_straw[:, 0, 0]] = 255
        
        bbox_image = np.zeros((frame_data.shape[0], frame_data.shape[1], 3), dtype=np.uint8)
        bbox_image[..., 0] = bbox_chute_channel
        bbox_image[..., 1] = bbox_straw_channel
        bbox_image[..., 2] = 0
        bbox_image = Image.from_array(bbox_image)
        bbox_image.virtual_pixel = 'transparent'
        bbox_image.distort('barrel', (0.2, 0.0, 0.0, 1.0))
        bbox_image = np.array(bbox_image)
        # frame_data = np.concatenate([frame_data, np.zeros((frame_data.shape[0], frame_data.shape[1], 2), dtype=np.uint8)], axis=-1)
        # frame_data[:, :, 3] = bbox_chute_channel
        # frame_data[:, :, 4] = bbox_straw_channel
    
    img = Image.from_array(frame_data)
    img.virtual_pixel = 'transparent'
    img.distort('barrel', (0.2, 0.0, 0.0, 1.0))
    img = np.array(img)
    
    if bboxes is not None:
        bbox_chute = np.argwhere(bbox_image[:, :, 0] != 0)
        bbox_straw = np.argwhere(bbox_image[:, :, 1] != 0)
        bboxes = [bbox_chute, bbox_straw]
        
        return img, bboxes
    
    return img

def create_noisy_dataset(hdf5: h5py, save_path: str, num_changes: int = 6, possible_changes: list = ['lens_flare', 'random_augment', 'dust', 'scratches', 'people', 'partial_gaussian_blur']):
    # Get a list of all the keys in the hdf5 file
    frame_names = list(hdf5.keys())
    # Sort frame_names
    if "frame" == frame_names[0].split("_")[0]:
        frame_names = sorted(frame_names, key=lambda x: int(x.split('_')[1]))
    else:
        frame_names = sorted(frame_names, key=lambda x: float(x))
    
    # Create a new hdf5 file to store the noisy data
    noisy_hf = h5py.File(save_path, 'w')
    
    pbar = tqdm(frame_names, desc='Creating noisy dataset')
    # Loop through all the keys in the hdf5 file
    for current_frame in pbar:
        # Get the frame
        frame = hdf5[current_frame]
        frame_data = decode_binary_image(frame['image'][...])
        frame_data = cv2.cvtColor(frame_data, cv2.COLOR_BGR2RGB)
        
        # bbox_chute = frame['annotations']['bbox_chute'][...]
        # if 'bbox_straw' in frame['annotations']:
        #     bbox_straw = frame['annotations']['bbox_straw'][...]
        
        # bboxes = [bbox_chute, bbox_straw]
        
        if num_changes == len(possible_changes):
            changes = possible_changes
        else:
            changes = np.random.choice(possible_changes, 
                                   num_changes, replace=False) # 'distort'
        
        pbar.set_description(f'Creating noisy dataset, num_changes: {num_changes}, changes: {changes}')
        if 'lens_flare' in changes:
            frame_data = insert_lens_flare(frame_data)
        if 'dust' in changes:
            frame_data = insert_dust(frame_data)
        if 'scratches' in changes:
            frame_data = insert_scratches(frame_data)
        if 'people' in changes:
            frame_data = insert_people(frame_data)
        if 'partial_gaussian_blur' in changes:
            frame_data = partial_gaussian_blur(frame_data)
        if 'random_augment' in changes:
            frame_data = random_augment_frame(frame_data)
        # if 'distort' in changes:
        #     frame_data, bboxes = translate_image(frame_data, bboxes)
        #     frame_data, bboxes = rotate_image(frame_data, bboxes)
        #     frame_data, bboxes = distort_image(frame_data, bboxes)
 
        # Display the frame
        # frame_data = cv2.resize(frame_data, (frame_data.shape[1]//2, frame_data.shape[0]//2))
        # Resize bboxes for display
        # bboxes = [[x//2 for x in bbox] for bbox in bboxes]
        # frame_data = cv2.cvtColor(frame_data, cv2.COLOR_RGB2BGR)
        # frame_data = cv2.polylines(frame_data, [np.array(bboxes[0]).reshape(-1, 1, 2).astype(np.int32)], True, (0, 255, 0), 2)
        # frame_data = cv2.polylines(frame_data, [np.array(bboxes[1]).reshape(-1, 1, 2).astype(np.int32)], True, (255, 255, 0), 2)
        # cv2.imshow('frame', frame_data)
        # cv2.waitKey(0)
        
        # Save the frame to the new hdf5 file
        # Image and image diff
        frame_group = noisy_hf.create_group(current_frame)
        frame_data = cv2.imencode('.jpg', frame_data)[1]
        frame_group.create_dataset('image', data=frame_data)
        if 'image_diff' in hdf5[current_frame]:
            img = cv2.imencode('.jpg', hdf5[current_frame]['image_diff'][...])[1]
            frame_group.create_dataset('image_diff', data=img)
        
        # Annotations
        frame_group.create_group('annotations')
        anno_group = frame_group['annotations']
        anno_group.create_dataset('bbox_chute', data=hdf5[current_frame]['annotations']['bbox_chute'][...])
        if 'bbox_straw' in hdf5[current_frame]['annotations']:
            anno_group.create_dataset('bbox_straw', data=hdf5[current_frame]['annotations']['bbox_straw'][...])
        anno_group.create_dataset('fullness', data=hdf5[current_frame]['annotations']['fullness'][...])
        anno_group.create_dataset('obstructed', data=hdf5[current_frame]['annotations']['obstructed'][...])
        if 'sensor_fullness' in hdf5[current_frame]['annotations']:
            anno_group.create_dataset('sensor_fullness', data=hdf5[current_frame]['annotations']['sensor_fullness'][...])
        if 'scada' in hdf5[current_frame].keys():
            frame_group.create_group('scada')
            scada_group = frame_group['scada']
            scada_percent = hdf5[current_frame]['scada']['percent'][...]
            scada_group.create_dataset('percent', data=scada_percent)
            scada_pixel = hdf5[current_frame]['scada']['pixel'][...]
            scada_group.create_dataset('pixel', data=scada_pixel)
        
        pbar.update(1)
        
    pbar.close()
    

def create_examples(hf, save_path):
    image = hf['frame_0']['image'][...]
    image = decode_binary_image(image)
    image = cv2.cvtColor(image, cv2.COLOR_BGR2RGB)
    
    image_lens_flare = insert_lens_flare(image.copy())
    image_dust = insert_dust(image.copy())
    image_scratches = insert_scratches(image.copy())
    image_people = insert_people(image.copy())
    image_gaussian_blur = partial_gaussian_blur(image.copy())
    image_random_augment = random_augment_frame(image.copy())
    
    # Save the images in the folder
    if not os.path.exists(save_path):
        os.makedirs(save_path)
    
    cv2.imwrite(os.path.join(save_path, 'lens_flare.jpg'), cv2.cvtColor(image_lens_flare, cv2.COLOR_RGB2BGR))
    cv2.imwrite(os.path.join(save_path, 'dust.jpg'), cv2.cvtColor(image_dust, cv2.COLOR_RGB2BGR))
    cv2.imwrite(os.path.join(save_path, 'scratches.jpg'), cv2.cvtColor(image_scratches, cv2.COLOR_RGB2BGR))
    cv2.imwrite(os.path.join(save_path, 'people.jpg'), cv2.cvtColor(image_people, cv2.COLOR_RGB2BGR))
    cv2.imwrite(os.path.join(save_path, 'gaussian_blur.jpg'), cv2.cvtColor(image_gaussian_blur, cv2.COLOR_RGB2BGR))
    cv2.imwrite(os.path.join(save_path, 'random_augment.jpg'), cv2.cvtColor(image_random_augment, cv2.COLOR_RGB2BGR))


def create_one_plot():
    list_of_images = os.listdir('reports/noisy_examples')
    list_of_images = [image for image in list_of_images if image.endswith('.jpg')]
    fig, axs = plt.subplots(2, 3, figsize=(20, 10))
    for i, image in enumerate(list_of_images):
        img = cv2.imread(os.path.join('reports/noisy_examples', image))
        img = cv2.resize(img, (img.shape[1]//4, img.shape[0]//4))
        axs[i//3, i%3].imshow(cv2.cvtColor(img, cv2.COLOR_BGR2RGB))
        axs[i//3, i%3].axis('off')
        axs[i//3, i%3].set_title(image.split('.')[0], fontsize=30)
    plt.tight_layout()
    plt.savefig('reports/noisy_examples/noisy_examples.pdf', dpi=300, bbox_inches='tight')

if __name__ == '__main__':
    # Load the hdf5 file
<<<<<<< HEAD
    noisy_id = 'random_augment_blur'
    path_to_hdf5 = 'data/processed/recording_combined_all_frames_processed.hdf5'
    save_path = f'data/processed/noisy_{noisy_id}.hdf5'
    hf = h5py.File(path_to_hdf5, 'r')
    
    create_noisy_dataset(hf, save_path, num_changes=2, possible_changes=['random_augment', 'partial_gaussian_blur'])
=======
    path_to_hdf5 = 'data/processed/sensors_with_strawbbox.hdf5'
    save_path = 'data/processed/noisy_3.hdf5'
    hf = h5py.File(path_to_hdf5, 'r')
    
    # create_noisy_dataset(hf, save_path)
    # create_examples(hf, 'reports/noisy_examples/')
    create_one_plot()
>>>>>>> 0aa59fe3
    








<|MERGE_RESOLUTION|>--- conflicted
+++ resolved
@@ -617,28 +617,20 @@
 
 if __name__ == '__main__':
     # Load the hdf5 file
-<<<<<<< HEAD
     noisy_id = 'random_augment_blur'
     path_to_hdf5 = 'data/processed/recording_combined_all_frames_processed.hdf5'
     save_path = f'data/processed/noisy_{noisy_id}.hdf5'
     hf = h5py.File(path_to_hdf5, 'r')
     
-    create_noisy_dataset(hf, save_path, num_changes=2, possible_changes=['random_augment', 'partial_gaussian_blur'])
-=======
-    path_to_hdf5 = 'data/processed/sensors_with_strawbbox.hdf5'
-    save_path = 'data/processed/noisy_3.hdf5'
-    hf = h5py.File(path_to_hdf5, 'r')
-    
-    # create_noisy_dataset(hf, save_path)
+    # create_noisy_dataset(hf, save_path, num_changes=2, possible_changes=['random_augment', 'partial_gaussian_blur'])
     # create_examples(hf, 'reports/noisy_examples/')
     create_one_plot()
->>>>>>> 0aa59fe3
-    
-
-
-
-
-
-
-
-
+    
+
+
+
+
+
+
+
+
